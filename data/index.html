<!DOCTYPE html>
<html lang="en">
<head>
    <meta charset="UTF-8">
    <meta name="viewport" content="width=device-width, initial-scale=1.0">
    <link href="https://cdn.jsdelivr.net/npm/bootswatch@4.5.2/dist/darkly/bootstrap.min.css" rel="stylesheet">
    <title>Simulator Control Panel</title>
</head>

<body class="bg-dark d-flex col-12 vh-100 justify-content-center align-items-center mt-4" id="StartPage">
  <div class="d-flex col-12 flex-column align-items-center mt-4">
    <div class="card col-12 col-12 col-lg-9 bg-secondary mt-5" style="border-radius:0.15rm; border: solid #375a7f 3px;">
        <div class="card-header col-12 text-center text-light">
          <h2>Simulator Control Panel</h2>
        </div>
        <div class="card-body col-12 d-flex flex-column justify-content-center align-items-center mt-4">
          <h4 class="card-title">Please select your config file and or set a runtime</h4>
          <button class="col-12 col-lg-5 btn btn-lg btn-success text-center" type="button" id="btnStart" data-status="start"> Start The Simulator </button>
        </div> 
      </div>
  


  <div class="bg-dark d-flex col-12 vh-100 justify-content-center align-items-center mt-4" id="ControlPanel">
    <div class="card col-12 col-12 col-lg-9 bg-secondary mt-5" style="border-radius:0.15rm; border: solid #375a7f 3px;">
      <!--Textbox-->
      <label for="timeLim">Please enter a time limit in minutes:</label>
      <input type="number" id="timeLim" name="timeLim" placeholder="80">
<<<<<<< HEAD

      <div class="card-body col-12 d-flex flex-column justify-content-center align-items-center mt-4">
        <div class="card col-12 col-lg-9 bg-secondary mt-5" style="border-radius:0.15rm; border: solid #375a7f 3px;">
            <div class="card-header col-12 text-center text-light">
                <h2>Filepath</h2>
            </div>
                <div class="card-body col-12 d-flex flex-column justify-content-center align-items-center mt-2">
                    <div>
                        <input id="txtFilepath" class="form-control" size="50" style="text-align: center;" placeholder="Filepath (ex. data/filename/)">
                    </div>
                </div>
            </div>
        </div>

=======
>>>>>>> c945905c
      <div class="card-header col-12 text-center text-light">
        <h2>Times</h2>
      </div>
    <div class="row">
      <div class="column-4">
        <div class="card col-12">
          <h4>Time Elapsed:</h4>
          <h5>> 28 minutes </h5>
          <!--Input uptime data here-->
        </div>
      </div>
      <div class="column-4">
        <div class="card col-12">
          <h4>Time Remaining:</h4>
          <h5>> 32 minutes </h5>
          <!--Input time passed data here-->
        </div>
      </div>
    </div>
      <div class="column-4">
        <div class="card col-12">
          <h4>Progress:</h4>
          <h5>> 48% </h5>
          <!--Input some type of progress bar here?-->
        </div>
      </div>
      <div class="column-4">
        <div class="card col-12">
          <h4>Time Limit:</h4>
          <h5>> 60 minutes </h5>
          <!--Input initial time here-->
        </div>
      </div>

      <div class="card-body col-12 d-flex flex-column justify-content-center align-items-center mt-2">
        <!-- <h3>Click to Pause the Simulator</h3> -->
        <button class="col-12 col-lg-5 btn btn-lg btn-warning text-center" type="button" id="btnPause" data-status="pause"> Pause Simulation </button>
      </div> 
      <div class="card-body col-12 d-flex flex-column justify-content-center align-items-center mt-4">
        <!-- <h3>Click to Resume the Simulator</h3>-->
        <button class="col-12 col-lg-5 btn btn-lg btn-success text-center" type="button" id="btnResume" data-status="start"> Resume Simulator </button>
      </div> 
      <div class="card-body col-12 d-flex flex-column justify-content-center align-items-center mt-2">
        <!-- <h3>Click to close the Simulator</h3> -->
        <button class="col-12 col-lg-5 btn btn-lg btn-outline-danger text-center" type="button" id="btnClose" data-status="Close"> Close Current Simulation </button>
    </div> 
      <div class="card-body col-12 d-flex flex-column justify-content-center align-items-center mt-2">
        <!-- <h3>Click to exit the Simulator</h3> -->
        <button class="col-12 col-lg-5 btn btn-lg btn-outline-danger text-center" type="button" id="btnExit" data-status="exit"> Exit Entire Program </button>
      </div> 
    </div>  
  </div>    
</div>

    <script src="https://code.jquery.com/jquery-3.7.1.min.js" integrity="sha256-/JqT3SQfawRcv/BIHPThkBvs0OEvtFFmqPF/lYI/Cxo=" crossorigin="anonymous"></script>
    <script src="https://cdn.jsdelivr.net/npm/bootstrap@5.3.2/dist/js/bootstrap.bundle.min.js" integrity="sha384-C6RzsynM9kWDrMNeT87bh95OGNyZPhcTNXj1NW7RuBCsyN/o0jlpcV8Qyq46cDfL" crossorigin="anonymous"></script>
    <script src="https://cdn.jsdelivr.net/npm/sweetalert2@11"></script>
</body>
</html>



<script>
// disables the pause button until the start button has been clicked
$('#btnPause').prop('disabled', true)

// event to change start button to stop and vice versa
$('#btnStart').on('click',function(){
  let strStatus = $(this).attr('data-status');
  if(strStatus == 'start'){
    $.ajax({
      type: 'POST',
      url: 'https://localhost:8080/toggleSim',
      error: function(error){
        console.log(error)
      },
      success: function(success){
        console.log(success)
        $('#divStartPage').slideToggle(function(){
          $('#divControlPanel').slideToggle();
        })
        $('#btnPause').prop('disabled', false)
        $('#btnResume').prop('disabled', true)
      }
    })
  }      
});

// event to for pause button click
$('#btnPause').on('click',function(){
  let strStatus = $(this).attr('data-status');
  if(strStatus == 'pause'){
    $.ajax({
      type: 'POST',
      url: 'https://localhost:8080/toggleSim',
      error: function(error){
        console.log(error)
      },
      success: function(success){
        console.log(success)
        $('#btnPause').prop('disabled', true)
        $('#btnResume').prop('disabled', false)
      }
    })
  }
<<<<<<< HEAD
});

//event for resume button click
$('#btnResume').on('click',function(){
  let strStatus = $(this).attr('data-status');
  if(strStatus == 'resume'){
    $.ajax({
      type: 'POST',
      url: 'https://localhost:8080/toggleSim',
      error: function(error){
        console.log(error)
      },
      success: function(success){
        console.log(success)
        $('#btnPause').prop('disabled', true)
        $('#btnResume').prop('disabled', false)
      }
    })
  }
});
//event for close button click
$('#btnClose').on('click',function(){
  let strStatus = $(this).attr('data-status');
  if(strStatus == 'Close'){
    $.ajax({
      type: 'POST',
      url: 'https://localhost:8080/toggleSim',
      error: function(error){
        console.log(error)
      },
      success: function(success){
        console.log(success)
        $('#btnPause').prop('disabled', true)
        $('#btnResume').prop('disabled', true)
        //possibly stuck in disabled? no bc successful start click will change it back?
      }
    })
  }
=======
>>>>>>> c945905c
});
$('#btnExit').on('click',function(){
  let strStatus = $(this).attr('data-status');
  if(strStatus == 'exit'){
    $.ajax({
      type: 'POST',
      url: 'https://localhost:8080/toggleSim',
      error: function(error){
        console.log(error)
      },
      success: function(success){
        console.log(success)
        $('#divControlPanel').slideToggle(function(){
          $('#divStartPage').slideToggle();
        })
        $('#btnPause').prop('disabled', true)
        $('#btnResume').prop('disabled', true)
      }
    })
  }
});


<<<<<<< HEAD
=======
//event for resume button click
$('#btnResume').on('click',function(){
  let strStatus = $(this).attr('data-status');
  if(strStatus == 'resume'){
    $.ajax({
      type: 'POST',
      url: 'https://localhost:8080/toggleSim',
      error: function(error){
        console.log(error)
      },
      success: function(success){
        console.log(success)
        $('#btnPause').prop('disabled', true)
        $('#btnResume').prop('disabled', false)
      }
    })
  }
});
//event for close button click
$('#btnClose').on('click',function(){
  let strStatus = $(this).attr('data-status');
  if(strStatus == 'Close'){
    $.ajax({
      type: 'POST',
      url: 'https://localhost:8080/toggleSim',
      error: function(error){
        console.log(error)
      },
      success: function(success){
        console.log(success)
        $('#btnPause').prop('disabled', true)
        $('#btnResume').prop('disabled', true)
        //possibly stuck in disabled? no bc successful start click will change it back?
      }
    })
  }
});
$('#btnExit').on('click',function(){
  let strStatus = $(this).attr('data-status');
  if(strStatus == 'exit'){
    $.ajax({
      type: 'POST',
      url: 'https://localhost:8080/toggleSim',
      error: function(error){
        console.log(error)
      },
      success: function(success){
        console.log(success)
        $('#divControlPanel').slideToggle(function(){
          $('#divStartPage').slideToggle();
        })
        $('#btnPause').prop('disabled', true)
        $('#btnResume').prop('disabled', true)
      }
    })
  }
});


>>>>>>> c945905c

</script>
<!--
// event to change pause button to play and vice versa
    $('#btnPause').on('click',function(){
        let strStatus = $(this).attr('data-status');
        if(strStatus == 'pause'){
            $('#btnPause').attr('data-status','resume').text('Resume Simulation').removeClass('btn-warning').addClass('btn-info');
            console.log('I was a pause button but now resume')
        } else {
            $('#btnPause').attr('data-status','pause').text('Pause Simulation').removeClass('btn-info').addClass('btn-warning');
        console.log('I was a resume button but now Pause')
    }    
});

<!--$('#btnStart').attr('data-status','stop').text('Shut Down Simulator').removeClass('btn-success').addClass('btn-danger');
            console.log('I was a startup button but now shutdown')
            //enables the pause button
            $('#btnPause').prop('disabled', false)
        } else {
            $('#btnStart').attr('data-status','start').text('Start Up Simulator').removeClass('btn-danger').addClass('btn-success');
            console.log('I was a shutdown button but now startup')
            $('#btnPause').attr('data-status','pause').text('Pause Simulation').removeClass('btn-info').addClass('btn-warning');
            console.log('I was a resume button but now Pause')
            $('#btnPause').prop('disabled', true)--><|MERGE_RESOLUTION|>--- conflicted
+++ resolved
@@ -26,7 +26,6 @@
       <!--Textbox-->
       <label for="timeLim">Please enter a time limit in minutes:</label>
       <input type="number" id="timeLim" name="timeLim" placeholder="80">
-<<<<<<< HEAD
 
       <div class="card-body col-12 d-flex flex-column justify-content-center align-items-center mt-4">
         <div class="card col-12 col-lg-9 bg-secondary mt-5" style="border-radius:0.15rm; border: solid #375a7f 3px;">
@@ -41,8 +40,6 @@
             </div>
         </div>
 
-=======
->>>>>>> c945905c
       <div class="card-header col-12 text-center text-light">
         <h2>Times</h2>
       </div>
@@ -148,7 +145,6 @@
       }
     })
   }
-<<<<<<< HEAD
 });
 
 //event for resume button click
@@ -187,8 +183,6 @@
       }
     })
   }
-=======
->>>>>>> c945905c
 });
 $('#btnExit').on('click',function(){
   let strStatus = $(this).attr('data-status');
@@ -212,68 +206,6 @@
 });
 
 
-<<<<<<< HEAD
-=======
-//event for resume button click
-$('#btnResume').on('click',function(){
-  let strStatus = $(this).attr('data-status');
-  if(strStatus == 'resume'){
-    $.ajax({
-      type: 'POST',
-      url: 'https://localhost:8080/toggleSim',
-      error: function(error){
-        console.log(error)
-      },
-      success: function(success){
-        console.log(success)
-        $('#btnPause').prop('disabled', true)
-        $('#btnResume').prop('disabled', false)
-      }
-    })
-  }
-});
-//event for close button click
-$('#btnClose').on('click',function(){
-  let strStatus = $(this).attr('data-status');
-  if(strStatus == 'Close'){
-    $.ajax({
-      type: 'POST',
-      url: 'https://localhost:8080/toggleSim',
-      error: function(error){
-        console.log(error)
-      },
-      success: function(success){
-        console.log(success)
-        $('#btnPause').prop('disabled', true)
-        $('#btnResume').prop('disabled', true)
-        //possibly stuck in disabled? no bc successful start click will change it back?
-      }
-    })
-  }
-});
-$('#btnExit').on('click',function(){
-  let strStatus = $(this).attr('data-status');
-  if(strStatus == 'exit'){
-    $.ajax({
-      type: 'POST',
-      url: 'https://localhost:8080/toggleSim',
-      error: function(error){
-        console.log(error)
-      },
-      success: function(success){
-        console.log(success)
-        $('#divControlPanel').slideToggle(function(){
-          $('#divStartPage').slideToggle();
-        })
-        $('#btnPause').prop('disabled', true)
-        $('#btnResume').prop('disabled', true)
-      }
-    })
-  }
-});
-
-
->>>>>>> c945905c
 
 </script>
 <!--
@@ -289,7 +221,7 @@
     }    
 });
 
-<!--$('#btnStart').attr('data-status','stop').text('Shut Down Simulator').removeClass('btn-success').addClass('btn-danger');
+<!-- $('#btnStart').attr('data-status','stop').text('Shut Down Simulator').removeClass('btn-success').addClass('btn-danger');
             console.log('I was a startup button but now shutdown')
             //enables the pause button
             $('#btnPause').prop('disabled', false)
