--- conflicted
+++ resolved
@@ -51,26 +51,14 @@
             <div class="progress-bar progress-bar-striped bg-info" role="progressbar" style="width: 25%;" aria-valuenow='#txtTime' aria-valuemin="0" aria-valuemax=timeLim></div>
           </div>
           !-->
-<<<<<<< HEAD
           <div class="d-flex flex-row col-12 align-items-center justify-content-center">
             <div class="d-flex flex-column h-25 col-3 mx-2 align-items-center justify-content-center" style="display: none; border-radius:0.15rm; border: solid #375a7f 3px;">
               <h4 class="mt-2">Time Unpaused:</h4>
-              <p id="txtTimeUnpaused"></p>
+              <p id="txtTimeUnpaused">00:00:00</p>
             </div>
             <div class="d-flex flex-column h-25 col-3 mx-2 align-items-center justify-content-center" style="display: none; border-radius:0.15rm; border: solid #375a7f 3px;">
               <h4 class="mt-2">Time Total:</h4>
-              <p id="txtTimeTotal"></p>
-=======
-          <div class="d-flex flex-row col-10 justify-content-around" 
-          style="display: none; border-radius:0.15rm; border: solid #375a7f 3px;">
-            <div class="d-flex flex-column col-4">
-              <h4>Time Unpaused:</h4>
-              <p id="txtTimeUnpaused">00:00:00</p>
-            </div>
-            <div class="d-flex flex-column col-4">
-              <h4>Time Total:</h4>
               <p id="txtTimeTotal">00:00:00</p>
->>>>>>> e6f1398a
             </div>
         </div>
       <div class="card-body col-12 d-flex flex-row justify-content-center align-items-center mt-5">
