--- conflicted
+++ resolved
@@ -55,16 +55,10 @@
           ],
           "outputBehavior": "DEFAULT",
           "outputSpeed": 0,
-<<<<<<< HEAD
-          "outputCapacity": 1,
-          "outputLanes": 1,
-          "beltCapacity": 2,
-          "sensor": false,
-          "baseline": 0,
-          "variance": 0
-=======
-          "outputCapacity": 1
->>>>>>> 7bf590f9
+          "outputCapacity": 1,
+          "sensor": false,
+          "baseline": 0.0,
+          "variance": 0.0
         },
         {
           "id": "machine-2",
@@ -89,15 +83,64 @@
           "outputBehavior": "DEFAULT",
           "outputSpeed": 0,
           "outputCapacity": 1,
-<<<<<<< HEAD
-          "outputLanes": 1,
-          "beltCapacity": 2,
-          "sensor": false,
-          "baseline": 0,
-          "variance": 0
-=======
-          "sensor":false
->>>>>>> 7bf590f9
+          "sensor": false,
+          "baseline": 0.0,
+          "variance": 0.0
+        },
+        {
+          
+          "id": "machine-2",
+          "cost": 1,
+          "throughput": 1,
+          "state": "PRODUCING",
+          "faultChance": 0.0,
+          "faultMessage": "Default Fault Code.",
+          "faultTimeHigh": 10.0,
+          "faultTimeLow": 1.0,
+          "inputIDs": [
+            "belt-0to2"
+          ], 
+          "inputBehavior": "DEFAULT", 
+          "inputSpeed": 0,
+          "inputCapacity": 1,
+          "processingBehavior": "DEFAULT",
+          "processingSpeed": 2000,
+          "outputIDs": [
+            "belt-2to3"
+          ],
+          "outputBehavior": "DEFAULT",
+          "outputSpeed": 0,
+          "outputCapacity": 1,
+          "sensor": false,
+          "baseline": 0.0,
+          "variance": 0.0
+        },
+        {
+          "id": "machine-3",
+          "cost": 1,
+          "throughput": 1,
+          "state": "PRODUCING",
+          "faultChance": 0.0,
+          "faultMessage": "Default Fault Code.",
+          "faultTimeHigh": 10.0,
+          "faultTimeLow": 1.0,
+          "inputIDs": [
+            "belt-1to3",
+            "belt-2to3"
+          ], 
+          "inputBehavior": "DEFAULT", 
+          "inputSpeed": 0,
+          "inputCapacity": 1,
+          "processingBehavior": "DEFAULT",
+          "processingSpeed": 2000,
+          "outputIDs": [
+          ],
+          "outputBehavior": "DEFAULT",
+          "outputSpeed": 0,
+          "outputCapacity": 1,
+          "sensor": false,
+          "baseline": 0.0,
+          "variance": 0.0
         },
         {
           "id": "machine-3",
@@ -122,15 +165,9 @@
           ],
           "outputSpeed": 0,
           "outputCapacity": 1,
-<<<<<<< HEAD
-          "outputLanes": 1,
-          "beltCapacity": 999,
-          "sensor": false,
-          "baseline": 0,
-          "variance": 0
-=======
-          "sensor":false
->>>>>>> 7bf590f9
+          "sensor": false,
+          "baseline": 0.0,
+          "variance": 0.0
         }
     ],
     "Conveyors": [
