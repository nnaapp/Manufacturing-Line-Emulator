{
  "factory": {
    "name": "N/A",
    "description": "A simple manufacturing line for product assembly",
    "Runtime": 10,
    "Machines": [
      {
        "id": 0,
<<<<<<< HEAD
        "tickSpeed": 500,
        "failChance": 100.0,
=======
        "tickSpeed": 250,
        "failChance": 0.0,
>>>>>>> 543ff91c
        "cost": 1,
        "throughput": 1,
        "state": "PRODUCING",
        "faultMessage": "Default Fault Code.",
        "inputIDs": [
          {
            "machineID": 0,
            "laneID": 0
          }
        ], 
        "inBehavior": "SPAWNER", 
        "outputLanes": 1,
        "outBehavior": "DEFAULT",
        "capacity": 2

        },
        {
          "id": 1,
          "tickSpeed": 1000,
          "failChance": 0.0,
          "cost": 2,
          "throughput": 2,
          "state": "PRODUCING",
          "faultMessage": "Default Fault Code.",
          "inputIDs": [
            {
              "machineID": 0 ,
              "laneID": 0
            }
          ], 
          "inBehavior": "DEFAULT", 
          "outputLanes": 2,
          "outBehavior": "DEFAULT",
          "capacity": 6
        },
        {
          "id": 2,
          "tickSpeed": 2000,
          "failChance": 0.0,
          "cost": 4,
          "throughput": 1,
          "state": "PRODUCING",
          "faultMessage": "Default Fault Code.",
          "inputIDs": [
            {
              "machineID": 1,
              "laneID": 0
            },
            {
              "machineID": 1,
              "laneID": 1
            }
          ], 
          "inBehavior": "DEFAULT", 
          "outputLanes": 1,
          "outBehavior": "CONSUMER",
          "capacity": 8
        }
    ]
  }
}<|MERGE_RESOLUTION|>--- conflicted
+++ resolved
@@ -6,13 +6,8 @@
     "Machines": [
       {
         "id": 0,
-<<<<<<< HEAD
-        "tickSpeed": 500,
-        "failChance": 100.0,
-=======
         "tickSpeed": 250,
         "failChance": 0.0,
->>>>>>> 543ff91c
         "cost": 1,
         "throughput": 1,
         "state": "PRODUCING",
