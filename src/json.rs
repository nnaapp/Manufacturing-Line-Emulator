--- conflicted
+++ resolved
@@ -26,17 +26,9 @@
     pub outputBehavior: String,
     pub outputSpeed: u128,
     pub outputCapacity: usize,
-<<<<<<< HEAD
-    pub outputLanes: usize,
-    pub beltCapacity: usize,
     pub sensor: bool,
     pub baseline: f64, 
-    pub variance: f64    
-=======
-    //pub sensor: bool,
-    //pub baseline: f64, 
-    //pub variance: f64    
->>>>>>> 7bf590f9
+    pub variance: f64,    
 }
 
 #[derive(Clone, Debug, Deserialize)]
