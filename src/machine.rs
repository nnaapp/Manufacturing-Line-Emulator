--- conflicted
+++ resolved
@@ -202,7 +202,6 @@
 }
 impl Machine
 {
-    
     pub fn sensor_Sim(baseline: f64, variance: f64) -> f64
     {
         let mut rng = rand::thread_rng();
@@ -217,16 +216,9 @@
         return sensNum;
     }
 
-
-<<<<<<< HEAD
-    pub fn new(id: usize, cost: usize, throughput: usize, state: OPCState, faultChance: f32, faultMessage: String, faultTimeHigh: f32, 
-            faultTimeLow: f32, processingTickSpeed: u128, inputTickSpeed: u128, inputLanes: usize, inputInvCapacity: usize,
-            outputTickSpeed: u128, outputInvCapacity: usize, outputLanes: usize, beltCapacity: usize, beltTickSpeed: u128, sensor: bool, baseline: f64, variance: f64) -> Self
-=======
     pub fn new(id: String, cost: usize, throughput: usize, state: OPCState, faultChance: f32, faultMessage: String,
             faultTimeHigh: f32, faultTimeLow: f32, processingTickSpeed: u128, inputTickSpeed: u128, inputInvCapacity: usize,
-            outputTickSpeed: u128, outputInvCapacity: usize) -> Self
->>>>>>> 7bf590f9
+            outputTickSpeed: u128, outputInvCapacity: usize, sensor: bool, baseline: f64, variance: f64) -> Self
     {
         let inIDs = Vec::<String>::new();
         let outIDs = Vec::<String>::new();
@@ -270,19 +262,10 @@
             outputInventory: 0,
             outputInvCapacity,
             nextOutput: 0,
-<<<<<<< HEAD
-
-            outputLanes,
-            beltCapacity,
-            beltInventories: inventories,
-            beltClock: 0,
-            beltTickSpeed,
 
             sensor,
             baseline,
             variance,
-=======
->>>>>>> 7bf590f9
             
             consumedCount: 0,
             producedCount: 0,
