--- conflicted
+++ resolved
@@ -472,7 +472,7 @@
         server.run();
     });
     
-    let runtime = 100000 * 1000;  // milliseconds needed to pass to stop
+    let runtime = 20 * 1000;  // milliseconds needed to pass to stop
     let mut timePassed: u128 = 0; // milliseconds passed 
     
     //Simulation speed
@@ -526,11 +526,12 @@
     let file = File::create("log.txt")?;
     for id in ids.iter()
     {
-
+        let efficiencyCount = machines.get(id).expect("idk").producedCount / machines.get(id).expect("idk").capacity * runtime as usize;
         writeln!(&file, "Machine ID: {}", machines.get(id).expect("Machine ceased to exist").id)?;
         writeln!(&file, "Machine Input: {}", machines.get(id).expect("Machine ceased to exist").consumedCount)?;
         writeln!(&file, "Machine Output: {}", machines.get(id).expect("Machine ceased to exist").producedCount)?;
         writeln!(&file, "State Changes: {}", machines.get(id).expect("Machine ceased to exist").stateChangeCount)?;
+        writeln!(&file, "Efficiency: {}", efficiencyCount)?;
         writeln!(&file, "")?;
 
     }
@@ -650,19 +651,6 @@
 
         let _ = addressSpace.add_variables(variables, &folderId);
     }
-<<<<<<< HEAD
-=======
-    let file = File::create("log.txt")?;
-    for id in ids.iter()
-    {
-        let efficiencyCount = machines.get(id).expect("idk").producedCount / machines.get(id).expect("idk").capacity * runtime as usize;
-        writeln!(&file, "Machine ID: {}", machines.get(id).expect("Machine ceased to exist").id)?;
-        writeln!(&file, "Machine Input: {}", machines.get(id).expect("Machine ceased to exist").consumedCount)?;
-        writeln!(&file, "Machine Output: {}", machines.get(id).expect("Machine ceased to exist").producedCount)?;
-        writeln!(&file, "State Changes: {}", machines.get(id).expect("Machine ceased to exist").stateChangeCount)?;
-        writeln!(&file, "Efficiency: {}", efficiencyCount)?;
-        writeln!(&file, "")?;
->>>>>>> d11b4f13
 
     return (server, nodeIDs);
 }
