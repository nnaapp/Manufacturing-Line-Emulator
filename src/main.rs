#![allow(non_snake_case)]

use std::time::{UNIX_EPOCH,SystemTime,Duration};
use std::collections::HashMap;
extern crate rand;
use rand::Rng;
extern crate serde_json;
extern crate serde;
use serde::Deserialize;
use std::env;
use std::fs::File;
use std::io::{Write, Read};


#[derive(Clone, PartialEq, Eq)]
enum OPCState
{
    PRODUCING,
    FAULTED,
    BLOCKED,
    STARVED,
}

#[derive(Clone, Copy, Debug, Deserialize)]
struct MachineLaneID
{
    machineID: usize,
    laneID: usize,
}

#[derive(Clone)]
struct Machine
{
    id: usize,
    processClock: u128, // deltaTime is in milliseconds
    processTickSpeed: u128, // tickSpeed is in milliseconds, number of milliseconds between ticks
    failChance: f32,
    cost: usize, // Cost to produce
    throughput: usize, // How much gets produced
    state: OPCState,
    faultMessage: String, //string for fault messages 
    inputLanes: usize, // Number of input lanes
    inputIDs: Vec<MachineLaneID>, // Vector of machine/lane IDs for input, used as indices
    inBehavior: Option<fn(&mut Machine, &mut HashMap<usize, Machine>) -> bool>, // Function pointer that can also be None, used to define behavior
    outputLanes: usize,
    outBehavior: Option<fn(&mut Machine, &mut HashMap<usize, Machine>) -> bool>,
    capacity: usize, // Capacity of EACH beltInventories
    beltInventories: Vec<usize>, // Vector of inventories, one per output lane

    producedCount: usize,
    consumedCount: usize,
    stateChangeCount: usize,
}
impl Machine
{
<<<<<<< HEAD
    fn new(id: usize, tickSpeed: u128, failChance: f32, cost: usize, throughput: usize, state: OPCState, faultMessage: String, inputLanes: usize, outputLanes: usize, capacity: usize) -> Self
=======
    fn new(id: usize, processTickSpeed: u128, failChance: f32, cost: usize, throughput: usize, state: OPCState, inputLanes: usize, outputLanes: usize, capacity: usize) -> Self
>>>>>>> 543ff91c
    {
        let mut inIDs = Vec::<MachineLaneID>::new();
        inIDs.reserve(inputLanes);
        let inventories = vec![0; outputLanes];

        let newMachine = Machine {
            id,
            processClock: 0,
            processTickSpeed,
            failChance,
            cost,
            throughput,
            state,
            faultMessage,
            inputLanes,
            inputIDs: inIDs,
            inBehavior: None,
            outputLanes,
            outBehavior: None,
            capacity,
            beltInventories: inventories,
            consumedCount: 0,
            producedCount: 0,
            stateChangeCount: 0,
        };
        return newMachine;
    }

    fn set_behavior(&mut self, inBehavior: fn(&mut Machine, &mut HashMap<usize, Machine>) -> bool, outBehvaior: fn(&mut Machine, &mut HashMap<usize, Machine>) -> bool)
    {
        self.inBehavior = Some(inBehavior);
        self.outBehavior = Some(outBehvaior);
    }

    fn update(&mut self, deltaTime: u128, seed: i32, machines: &mut HashMap<usize, Machine>/*, input: &mut Belt, output: &mut Belt*/)
    {
        self.processClock += deltaTime;
        
        // If it is not time to execute a tick, return
        if self.processClock < self.processTickSpeed
        {
            return;
        }

        // Execute a tick
        self.processClock -= self.processTickSpeed;
        match self.state
        {
            OPCState::PRODUCING=>self.producing(seed, machines),
            OPCState::FAULTED=>self.faulted(),
            OPCState::BLOCKED=>self.blocked(machines),
            OPCState::STARVED=>self.starved(machines),
        }
    }

    // Function for producing state
    fn producing(&mut self, seed: i32, machines: &mut HashMap<usize, Machine>/*, input: &mut Belt, output: &mut Belt*/)
    {
        //println!("Producing.");
        if self.inBehavior.is_none() || self.outBehavior.is_none()
        {
            println!("ID {}: One or more behaviors' function pointer is None", self.id);
            return;
        }

        // TODO: make this less awful, try to make it so it doesnt draw from input before it knows if its blocked or not
        let mut invBackups = Vec::<usize>::new();
        for i in 0..self.inputIDs.len()
        {
            invBackups.push(machines.get(&self.inputIDs[i].machineID).unwrap().beltInventories[self.inputIDs[i].laneID]);
        }

        // Expect gets the contents of a "Some" Option, and throws the given error message if it is None
        let inBehavior = self.inBehavior.expect("This shouldn't be possible.");
        if inBehavior(self, machines)
        {
            let outBehavior = self.outBehavior.expect("This shouldn't be possible.");
            if outBehavior(self, machines)
            {
                println!("ID {}: Pushed", self.id);
                self.producedCount += self.throughput;
                self.consumedCount += self.cost;
            }
            else
            {
                // TODO: make this less awful, try to make it so it doesnt draw from input before it knows if its blocked or not
                for i in 0..self.inputIDs.len()
                {
                    machines.get_mut(&self.inputIDs[i].machineID).unwrap().beltInventories[self.inputIDs[i].laneID] = invBackups[i];
                }

                // enough input, but can't output
                self.state = OPCState::BLOCKED;
                self.stateChangeCount += 1;
                println!("ID {}: Blocked, no room to output", self.id);
            }
        }
        else
        {
            // not enough input
            self.state = OPCState::STARVED; 
            self.stateChangeCount += 1;
            println!("ID {}: Starved, not enough supply", self.id);
        }

        // Modulo seed by 1000, convert to float, convert to % (out of 1000), and compare to fail chance
        if (seed % 1000) as f32 / 1000.0 < self.failChance
        {
            // Debug logging to show the seed when the machine faults
            println!("ID {}: {} {} {}", self.id, seed, seed % 1000, self.failChance);
            self.state = OPCState::FAULTED;
            self.stateChangeCount += 1;
        }
    }

    // Function for faulted state
    fn faulted(&mut self)
    {
        println!("ID {}: {}", self.id, self.faultMessage); //now prints the fault message from JSON
    }


    fn blocked(&mut self, machines: &mut HashMap<usize, Machine>) 
    {
        //Error Check if returns is_non, error and exit.
        if self.inBehavior.is_none() || self.outBehavior.is_none()
        {
            println!("ID {}: One or more behaviors' function pointer is None", self.id);
            return;
        }

        // TODO: make this less awful, try to make it so it doesnt draw from input before it knows if its blocked or not
        let mut invBackups = Vec::<usize>::new();
        for i in 0..self.inputIDs.len()
        {
            invBackups.push(machines.get(&self.inputIDs[i].machineID).unwrap().beltInventories[self.inputIDs[i].laneID]);
        }

        // Expect gets the contents of a "Some" Option, and throws the given error message if it is None
        let inBehavior = self.inBehavior.expect("This shouldn't be possible.");
        if inBehavior(self, machines)
        {
            let outBehavior = self.outBehavior.expect("This shouldn't be possible.");
            if outBehavior(self, machines)
            {
                println!("ID {}: Pushed, Switched to Producing", self.id);
                self.state = OPCState::PRODUCING;
                self.stateChangeCount += 1;
                self.producedCount += self.throughput;
                self.consumedCount += self.cost;
            }
            else
            {
                // TODO: make this less awful, try to make it so it doesnt draw from input before it knows if its blocked or not
                for i in 0..self.inputIDs.len()
                {
                    machines.get_mut(&self.inputIDs[i].machineID).unwrap().beltInventories[self.inputIDs[i].laneID] = invBackups[i];
                }

                //still blocked stay that way
                println!("ID {}: Blocked.", self.id);
            }
        }
        else
        {
            //needs dual states implimented for when both blocked and starved
            // track state change too
        }
    }

    fn starved(&mut self, machines: &mut HashMap<usize, Machine>) 
    {
        //Error Check if returns is_non, error and exit.
        if self.inBehavior.is_none() || self.outBehavior.is_none()
        {
            println!("ID {}: One or more behaviors' function pointer is None", self.id);
            return;
        }

        // TODO: make this less awful, try to make it so it doesnt draw from input before it knows if its blocked or not
        let mut invBackups = Vec::<usize>::new();
        for i in 0..self.inputIDs.len()
        {
            invBackups.push(machines.get(&self.inputIDs[i].machineID).unwrap().beltInventories[self.inputIDs[i].laneID]);
        }

        // Expect gets the contents of a "Some" Option, and throws the given error message if it is None
        let inBehavior = self.inBehavior.expect("This shouldn't be possible.");
        if inBehavior(self, machines)
        {
            let outBehavior = self.outBehavior.expect("This shouldn't be possible.");
            if outBehavior(self, machines)
            {
                println!("ID {}: Pushed, Switched to Producing", self.id);
                self.state = OPCState::PRODUCING;
                self.stateChangeCount += 1;
                self.producedCount += self.throughput;
                self.consumedCount += self.cost;
            }
            else
            {
                // TODO: make this less awful, try to make it so it doesnt draw from input before it knows if its blocked or not
                for i in 0..self.inputIDs.len()
                {
                    machines.get_mut(&self.inputIDs[i].machineID).unwrap().beltInventories[self.inputIDs[i].laneID] = invBackups[i];
                }
                
                //If output blocked change to blocked state
                println!("ID {}: Output is Blocked, changing state.", self.id);
                self.state = OPCState::BLOCKED;
                self.stateChangeCount += 1;
            }
        }
        else
        {
            println!("ID {}: Starved.", self.id); 
        }
    }

    // Algorithm for evenly pulling from multiple input lanes, favoring lower IDs/indices for imbalances
    // This algorithm can assume there is room for the input, because it will only be called if there IS room
    fn multilane_pull(&mut self, machines: &mut HashMap<usize, Machine>) -> bool
    {
        // Calculate the ideal amount of things to take from each lane
        let mut inPerLane = vec![0; self.inputLanes];
        for i in 0..self.inputLanes
        {
            inPerLane[i] = self.cost / self.inputLanes;
        }
        inPerLane[0] += self.cost % self.inputLanes;

        // Find what lanes possess this ideal amount to supply, and what lanes do not
        let mut needed = 0; // Track how much excess is needed from lanes that have extra
        for i in 0..self.inputLanes
        {
            let currentID = self.inputIDs[i];
            if machines.get(&currentID.machineID).unwrap().beltInventories[currentID.laneID] < inPerLane[i]
            {
                let floating = inPerLane[i] - machines.get(&currentID.machineID).unwrap().beltInventories[currentID.laneID];
                inPerLane[i] -= floating;
                needed += floating;
            }
        }

        // Try to draw the needed amount from lanes that have an amount of excess available
        for i in 0..self.inputLanes
        {
            let currentID = self.inputIDs[i];
            let mut available = machines.get(&currentID.machineID).unwrap().beltInventories[currentID.laneID] - inPerLane[i]; 
            if needed != 0 && available > 0
            {
                if available > needed { available = needed; }
                inPerLane[i] += available;
                needed -= available;
            }
        }

        // If all the need could be fulfilled, subtract the input and signal that it has been taken
        if needed == 0
        {
            for i in 0..self.inputLanes
            {
                let currentID = self.inputIDs[i];
                // println!("{} {}", machines.get_mut(&currentID.machineID).unwrap().beltInventories[currentID.laneID], inPerLane[i]);
                machines.get_mut(&currentID.machineID).expect("Machine HashMap error").beltInventories[currentID.laneID] -= inPerLane[i];
            }
            return true;
        }

        // This only happens if demand could not be met
        return false;
    }

    #[allow(unused_variables)]
    // Always returns true, to simulate having infinite supply
    fn spawner_input(&mut self, machines: &mut HashMap<usize, Machine>) -> bool
    {
        return true;
    }

    #[allow(unused_variables)]
    // Algorithm for evenly pushing output onto multiple lanes, favoring lower IDs/indices for imbalances
    fn multilane_push(&mut self, machines: &mut HashMap<usize, Machine>) -> bool
    {
        // Calculating the ideal amount of things to put on each output lane
        let mut outPerLane = vec![0; self.outputLanes];
        for i in 0..self.outputLanes
        {
            outPerLane[i] = self.throughput / self.outputLanes;
        }
        outPerLane[0] += self.throughput % self.outputLanes;

        // Find what will fit without shifting any around
        let mut remaining = 0; // Remaining product that is not yet on a lane
        for i in 0..self.outputLanes
        {
            let sum = self.beltInventories[i] + outPerLane[i];
            if sum > self.capacity
            {
                // Put the overflow in the remaining variable, keep the amount that will fit
                let floating = sum - self.capacity;
                outPerLane[i] -= floating;
                remaining += floating;
            }
        }

        // Put the remaining products in the nearest available space, on the next ID/index up
        for i in 0..self.outputLanes
        {
            let sum = self.beltInventories[i] + outPerLane[i];
            if remaining != 0 && sum < self.capacity
            {
                let mut available = self.capacity - sum;
                if available > remaining { available = remaining; }
                outPerLane[i] += available;
                remaining -= available;
            }
        }

        // If all the output could fit, take input and produce output
        if remaining == 0
        {
            for i in 0..self.outputLanes
            {
                self.beltInventories[i] += outPerLane[i];
            }
            return true;
        }

        // This only happens if the output could not fit
        return false;
    }

    // Uses multilane_push, but just zeroes out every beltInventories afterwards, for infinite space 
    fn consumer_output(&mut self, machines: &mut HashMap<usize, Machine>) -> bool
    {
        if !self.multilane_push(machines) { return false; }

        for i in 0..self.beltInventories.len()
        {
            self.beltInventories[i] = 0;
        }
        
        return true;
    }
}

#[derive(Debug, Deserialize)]
struct JSONMachine {
    id: usize,
    tickSpeed: u128,
    failChance: f32,
    cost: usize,
    throughput: usize,
    state: String,
    faultMessage: String,
    inputIDs: Vec<MachineLaneID>,
    inBehavior: String,
    outputLanes: usize,
    outBehavior: String,
    capacity: usize,
}

#[derive(Debug, Deserialize)]
struct JSONFactory {
    name: String,
    description: String,
    Runtime: u32,
    Machines: Vec<JSONMachine>,
}

#[derive(Debug, Deserialize)]
struct JSONData {
    factory: JSONFactory,
}

fn read_json_file(file_path: &str) -> String {
    let mut file_content = String::new();
    let mut file = File::open(file_path).expect("Failed to open file");
    file.read_to_string(&mut file_content).expect("Failed to read file content");
    file_content
}


fn main() -> std::io::Result<()>
{
    // Debug backtrace info
    env::set_var("RUST_BACKTRACE", "1");

    let file_path = "factory.json";
    let json_data = read_json_file(file_path);
    let data: JSONData = serde_json::from_str(&json_data).expect("Failed to parse JSON");

    println!("Factory Name: {}", data.factory.name);
    println!("Description: {}", data.factory.description);
    println!("Runtime: {} seconds", data.factory.Runtime);
    println!("");

    let mut machines = HashMap::<usize, Machine>::new();
    let mut ids = Vec::<usize>::new(); // Track all IDs, this makes iterating over the hashmap easier in the future

    for machine in data.factory.Machines 
    {
        let mut state = OPCState::PRODUCING;

        match machine.state.to_lowercase().as_str()
        {
            "producing" => state = OPCState::PRODUCING,
            "faulted" => state = OPCState::FAULTED,
            "blocked" => state = OPCState::BLOCKED,
            "starved" => state = OPCState::STARVED,
            _ => (),
        }
        
        let mut newMachine = Machine::new(
            machine.id,
            machine.tickSpeed,
            machine.failChance,
            machine.cost,
            machine.throughput,
            state,
            machine.faultMessage,
            machine.inputIDs.len(),
            machine.outputLanes,
            machine.capacity
        );
        newMachine.inputIDs = machine.inputIDs;

        let mut inBehavior: fn(&mut Machine, &mut HashMap<usize, Machine>) -> bool = Machine::multilane_pull;
        let mut outBehavior: fn(&mut Machine, &mut HashMap<usize, Machine>) -> bool = Machine::multilane_push;
        match machine.inBehavior.to_lowercase().as_str()
        {
            "spawner" => inBehavior = Machine::spawner_input,
            "default" => inBehavior = Machine::multilane_pull,
            _ => (),
        }
        match machine.outBehavior.to_lowercase().as_str()
        {
            "consumer" => outBehavior = Machine::consumer_output,
            "default" => outBehavior = Machine::multilane_push,
            _ => (),
        }

        newMachine.set_behavior(inBehavior, outBehavior);

        ids.push(machine.id);
        machines.insert(machine.id, newMachine);

        // println!("Machine ID: {}", data.factory.Machines[i].id);
        // println!("Tick-Speed: {}", data.factory.Machines[i].tickSpeed);
        // println!("failChance: {}", data.factory.Machines[i].failChance);
        // println!("Cost: {}", data.factory.Machines[i].cost);
        // println!("Throughput: {}", data.factory.Machines[i].throughput);
        // println!("State: {}", data.factory.Machines[i].state);
        // println!("Input Lanes: {}", data.factory.Machines[i].inputLanes);
        // println!("Input ID: {:?}, {:?}", data.factory.Machines[i].inputIDs[0].machineID, data.factory.Machines[i].inputIDs[0].laneID);
        // println!("Input Behavior: {}", data.factory.Machines[i].inBehavior);
        // println!("Output Lanes: {}", data.factory.Machines[i].outputLanes);
        // println!("Output Behavior: {}", data.factory.Machines[i].outBehavior);
        // println!("Capacity: {}", data.factory.Machines[i].capacity);
        // println!("");

    }
    
    // This is VERY work in progress, this is just a test case
    // machines.insert(0, Machine::new(0, 500, 0.0, 1, 3, OPCState::PRODUCING, 1, 3, 6));
    // ids.push(0);
    // let mut curMachine: &mut Machine = machines.get_mut(&0).unwrap();
    // curMachine.set_behavior(Machine::spawner_input, Machine::multilane_push);

    // machines.insert(14, Machine::new(14, 1000, 0.0, 6, 2, OPCState::PRODUCING, 3, 2, 4));
    // ids.push(14);
    // curMachine = machines.get_mut(&14).unwrap();
    // curMachine.connect(0, 0);
    // curMachine.connect(0, 1);
    // curMachine.connect(0, 2);
    // curMachine.set_behavior(Machine::multilane_pull, Machine::multilane_push);

    // machines.insert(2, Machine::new(2, 1000, 0.0, 1, 1, OPCState::PRODUCING, 1, 1, 2));
    // ids.push(2);
    // curMachine = machines.get_mut(&2).unwrap();
    // curMachine.connect(14, 0);
    // curMachine.set_behavior(Machine::multilane_pull, Machine::consumer_output);

    // machines.insert(3, Machine::new(3, 1000, 0.0, 1, 1, OPCState::PRODUCING, 1, 1, 2));
    // ids.push(3);
    // curMachine = machines.get_mut(&3).unwrap();
    // curMachine.connect(14, 1);
    // curMachine.set_behavior(Machine::multilane_pull, Machine::consumer_output);

    let runtime = 10 * 1000;  // milliseconds needed to pass to stop
    let mut timePassed: u128 = 0; // milliseconds passed 
    
    //Simulation speed
    let simSpeed: f64 = 1.0;
    
    // Master random number generator, which is passed to machines to use for faults
    let mut rng = rand::thread_rng();

    // Start represents current SystemTime, 
    // iter/prevTime represent milliseconds since epoch time for the current and previous iteration of loop,
    // deltaTime represents milliseconds time between previous and current iteration of loop.
    let mut start = SystemTime::now();
    let mut iterTime:Duration = start.duration_since(UNIX_EPOCH).expect("Get epoch time in ms");
    let mut prevTime:Duration = iterTime;
    let mut deltaTime:u128;

    while timePassed < runtime
    {   
        // Find deltatime between loop iterations
        start = SystemTime::now();
        iterTime = start.duration_since(UNIX_EPOCH).expect("Get epoch time in ms");     
        deltaTime = iterTime.as_millis() - prevTime.as_millis();
        timePassed += deltaTime;
        deltaTime = ((iterTime.as_millis() as f64 * simSpeed) as u128) - (((prevTime.as_millis() as f64) * simSpeed) as u128);

        // rng is used to seed the update with any random integer, which is used for any rng dependent operationsu
        for id in ids.iter()
        {
            // TODO: Consider multiple passes over machines with some logic, in the case of extremely fast machines or extremely high sim speed
            let mut machineCopy = machines.get(&id).unwrap().clone();
            machineCopy.update(deltaTime, rng.gen_range(0..=std::i32::MAX), &mut machines);
            machines.insert(*id, machineCopy);
        }

        // Log system time at the start of this iteration, for use in next iteration
        prevTime = iterTime;
    }
    let file = File::create("log.txt")?;
    for id in ids.iter()
    {

        writeln!(&file, "Machine ID: {}", machines.get(id).expect("Machine ceased to exist").id)?;
        writeln!(&file, "Machine Input: {}", machines.get(id).expect("Machine ceased to exist").consumedCount)?;
        writeln!(&file, "Machine Output: {}", machines.get(id).expect("Machine ceased to exist").producedCount)?;
        writeln!(&file, "State Changes: {}", machines.get(id).expect("Machine ceased to exist").stateChangeCount)?;
        writeln!(&file, "")?;

    }
    Ok(())
}<|MERGE_RESOLUTION|>--- conflicted
+++ resolved
@@ -53,11 +53,7 @@
 }
 impl Machine
 {
-<<<<<<< HEAD
-    fn new(id: usize, tickSpeed: u128, failChance: f32, cost: usize, throughput: usize, state: OPCState, faultMessage: String, inputLanes: usize, outputLanes: usize, capacity: usize) -> Self
-=======
-    fn new(id: usize, processTickSpeed: u128, failChance: f32, cost: usize, throughput: usize, state: OPCState, inputLanes: usize, outputLanes: usize, capacity: usize) -> Self
->>>>>>> 543ff91c
+    fn new(id: usize, processTickSpeed: u128, failChance: f32, cost: usize, throughput: usize, state: OPCState, faultMessage: String, inputLanes: usize, outputLanes: usize, capacity: usize) -> Self
     {
         let mut inIDs = Vec::<MachineLaneID>::new();
         inIDs.reserve(inputLanes);
