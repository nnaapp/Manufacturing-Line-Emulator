--- conflicted
+++ resolved
@@ -219,17 +219,10 @@
             machine.inputSpeed * 1000, // milliseconds to microseconds
             machine.inputCapacity,
             machine.outputSpeed * 1000, // milliseconds to microseconds
-<<<<<<< HEAD
             machine.outputCapacity,
-            machine.outputLanes,
-            machine.beltCapacity,
-            25 * 1000, // milliseconds to microseconds
             machine.sensor,
             machine.baseline,
             machine.variance,
-=======
-            machine.outputCapacity
->>>>>>> 7bf590f9
         );
         newMachine.inputIDs = machine.inputIDs;
         newMachine.outputIDs = machine.outputIDs;
@@ -393,6 +386,8 @@
 
         if machine.sensor == true 
         {
+            //currently iterates too much but putting it in this loop was the only way I could find to make it work alongside 
+            //the baseline, variance, and sensor variables of machines
             machine::Machine::sensor_Sim(machine.baseline, machine.variance);
         }
     }
